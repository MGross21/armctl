--- conflicted
+++ resolved
@@ -6,12 +6,7 @@
 import math
 from time import sleep as _sleep
 
-<<<<<<< HEAD
 class UniversalRobots(SCT, Commands, Properties):
-=======
-
-class UniversalRobots(SCT, Commands):
->>>>>>> 29787cf5
     def _check_rtde(self):
         try:
             from .protocols.rtde import RTDE
