<<<<<<< HEAD
from armctl.templates import SerialController as Serial
from armctl.templates import SocketController as Socket
from armctl.templates import Commands
=======
from armctl.templates import SerialController as SCT
from armctl.templates import Commands
from armctl.templates import Properties
from armctl.utils import CommandCheck as cc
from armctl.utils import units as uu
import math
>>>>>>> a982e982

### Notes ###
# - Command Format: CMD(arg)
# - Command units are degrees & mm.

<<<<<<< HEAD
class DobotSerial(Serial, Commands):
    def __init__(self, ip: str, port: int):
        super().__init__(ip, port)
        self.JOINT_RANGES = [
            (-135.00, 135.00),
            (-5.00, 80.00),
            (-10.00, 85.00),
            (-145.00, 145.00),
        ]
        self.DOF = len(self.JOINT_RANGES)
=======

class Dobot(SCT, Commands, Properties):
    def __init__(self, ip: str, port: int):
        super().__init__(ip, port)
        self.JOINT_RANGES = uu.joints2rad(
            [
                (-135.00, 135.00),
                (-5.00, 80.00),
                (-10.00, 85.00),
                (-145.00, 145.00),
            ]
        )
        self.MAX_JOINT_VELOCITY = None
        self.MAX_JOINT_ACCELERATION = None

        raise NotImplementedError(
            f"{self.__class__.__name__.upper()} is not yet supported."
        )
>>>>>>> a982e982

    def sleep(self, seconds):
        cc.sleep(seconds)
        self.send_command(f"sleep({seconds})")

    def move_joints(self, pos) -> str:
        "MovJ"

        cc.move_joints(self, pos)

        command = "MOVJ({})".format(",".join(map(str, pos)))
        return self.send_command(command)

    def move_cartesian(self, pose) -> str:
        """
        Moves the robot arm to a specified Cartesian position.

        Parameters:
            pose (list or tuple): Target position as [x, y, z, r]. x, y, z are in meters and r is in radians.

        Returns:
            str: The response from the robot after executing the MOVEL command.

        Notes:
            - The method sends a MOVEL command to the robot controller.
            - The pose is expected in m for x, y, z and radians for r.
        """
        cc.move_cartesian(self, pose)
        # Convert x, y, z from meters to millimeters, r from radians to degrees

        command = "MOVEL({})".format(
            ",".join(
                map(
                    str,
                    [
                        pose[0] * 1000,  # x in mm
                        pose[1] * 1000,  # y in mm
                        pose[2] * 1000,  # z in mm
                        math.degrees(pose[3]),  # r in degrees
                    ],
                )
            )
        )
        return self.send_command(command)

    def get_joint_positions(self):
        pass

    def get_cartesian_position(self):
        pass

    def stop_motion(self):
        pass

    def get_robot_state(self):
<<<<<<< HEAD
        pass


class Codes:
    COMMAND = {
        0: "No error: Delivered successfully",
        5: "Robot in Motion (Immediate Execution)",
        7: "Robot in Motion (Queued)",
        -1: "Failed to receive or execute",
        -10000: "Command does not exist",
        -20000: "Incorrect number of command parameters",
        -30001: "First parameter type incorrect",
        -30002: "Second parameter type incorrect",
        -30003: "Third parameter type incorrect",
        -30004: "Fourth parameter type incorrect",
        -40001: "First parameter out of range",
        -40002: "Second parameter out of range",
        -40003: "Third parameter out of range",
        -40004: "Fourth parameter out of range",
    }

    STATE = {
        1: "ROBOT_MODE_INIT - Initialized status",
        2: "ROBOT_MODE_BRAKE_OPEN - Brake switched on",
        3: "ROBOT_MODE_POWER_STATUS - Power-off status",
        4: "ROBOT_MODE_DISABLED - Disabled (no brake switched on)",
        5: "ROBOT_MODE_ENABLE - Enabled and idle (no project running, no alarm)",
        6: "ROBOT_MODE_BACKDRIVE - Drag mode",
        7: "ROBOT_MODE_RUNNING - Running status (including trajectory playback/fitting, executing motion commands, running project)",
        8: "ROBOT_MODE_RECORDING - Trajectory recording mode",
        9: "ROBOT_MODE_ERROR - There are uncleared alarms. This status has the highest priority. It returns 9 when there is an alarm, regardless of the status of the robot arm.",
        10: "ROBOT_MODE_PAUSE - Pause status",
        11: "ROBOT_MODE_JOG - Jogging status",
    }

    @classmethod
    def get_cmd_message(cls, code: int) -> str:
        return cls.COMMAND.get(code, f"Unknown error code: {code}")

    @classmethod
    def get_state_message(cls, code: int) -> str:
        return cls.STATE.get(code, f"Unknown state code: {code}")


class DobotSocket(Socket, Commands):
    def __init__(self, ip: str, port: int | tuple[int, int] = (30_003, 30_004)):
        super().__init__(ip, port)

    def _send(self, s: str):
        """
        Message Response Format:
        "ErrorID,{value,...,valueN},Message name(Param1,Param2,Param3……ParamN);"

        - If ErrorID is 0, the command is received successfully.
        - {value,...,valueN} refers to the return value. {} means no return value.
        - Message name(Param1,Param2,Param3……ParamN) refers to the content delivered.
        """
        c, r, m = self.send_command(f"{s}\n").strip().split(sep=",")
        code = int(c)
        response = r.strip("{}")
        message = m.strip(";")
        return code, response, message

    def _send_and_check(
        self, cmd: str, motion: bool = False
    ) -> list[float] | None:
        """Send a command to the robot and check for errors in the response."""

        code, response, _ = self._send(cmd)  # Queue Command

        if 0 == code and response == "":
            # Return the values inside the curly braces as a list, or None if empty
            result = (
                [float(x) for x in response.split(",")] if response else None
            )

            if motion:
                self._send("Sync()")
                code2, _, _ = self._send("RobotMode()")  # Get the robot
                # TODO: check order of status codes
                # if code2 in (5, 7):
                #     pass
                # else:
                #     raise RuntimeError(
                #         f"Error {code2}: {Codes.get_cmd_message(code2)}"
                #     )
            return result
        else:
            raise RuntimeError(f"Error {code}: {Codes.get_cmd_message(code)}")

    def connect(self):
        super().connect()
        # 0, 1, or all 4 parameters can be set to enable the robot.
        enable = {
            "load": 0.0,  # Load in kg
            "centerX": 0.0,  # Center X in mm (-500 to 500)
            "centerY": 0.0,  # Center Y in mm (-500 to 500)
            "centerZ": 0.0,  # Center Z in mm (-500 to 500)
        }
        self._send_and_check(
            "EnableRobot({},{},{},{})".format(
                enable["load"],
                enable["centerX"],
                enable["centerY"],
                enable["centerZ"],
            )
        )

        # Clear the alarms of the robot
        self._send_and_check("ClearError()")
        # Required to restart motion Queue after clearing alarms
        self._send_and_check("Continue()")
        # Stop the robot and clear the planned command queue
        self._send_and_check("ResetRobot()")

    def disconnect(self):
        # self._send_and_check("StopScript()")

        super().disconnect()

    def get_robot_state(self) -> str:
        """Get the current state of the robot."""
        code, _, _ = self._send("RobotMode()")
        return Codes.get_state_message(code)

    def get_joint_positions(self):
        """Get the joint coordinates of current posture"""
        return self._send_and_check("GetAngle()")

    def get_cartesian_position(self):
        """Get the Cartesian coordinates of current posture"""
        return self._send_and_check("GetPose()")

    def move_cartesian(self, pose):
        self._send_and_check("MoveJ({},{},{},{})".format(*pose), motion=True)

    def move_joints(self, pos):
        self._send_and_check(
            "JointMoveJ({})".format(",".join(map(str, pos))), motion=True
        )

    def sleep(self, seconds):
        self._send_and_check(f"wait({seconds})")
=======
        pass
>>>>>>> a982e982
<|MERGE_RESOLUTION|>--- conflicted
+++ resolved
@@ -1,34 +1,17 @@
-<<<<<<< HEAD
 from armctl.templates import SerialController as Serial
 from armctl.templates import SocketController as Socket
-from armctl.templates import Commands
-=======
-from armctl.templates import SerialController as SCT
 from armctl.templates import Commands
 from armctl.templates import Properties
 from armctl.utils import CommandCheck as cc
 from armctl.utils import units as uu
 import math
->>>>>>> a982e982
 
 ### Notes ###
 # - Command Format: CMD(arg)
 # - Command units are degrees & mm.
 
-<<<<<<< HEAD
-class DobotSerial(Serial, Commands):
-    def __init__(self, ip: str, port: int):
-        super().__init__(ip, port)
-        self.JOINT_RANGES = [
-            (-135.00, 135.00),
-            (-5.00, 80.00),
-            (-10.00, 85.00),
-            (-145.00, 145.00),
-        ]
-        self.DOF = len(self.JOINT_RANGES)
-=======
-
-class Dobot(SCT, Commands, Properties):
+
+class DobotSerial(Serial, Commands, Properties):
     def __init__(self, ip: str, port: int):
         super().__init__(ip, port)
         self.JOINT_RANGES = uu.joints2rad(
@@ -45,7 +28,6 @@
         raise NotImplementedError(
             f"{self.__class__.__name__.upper()} is not yet supported."
         )
->>>>>>> a982e982
 
     def sleep(self, seconds):
         cc.sleep(seconds)
@@ -101,7 +83,6 @@
         pass
 
     def get_robot_state(self):
-<<<<<<< HEAD
         pass
 
 
@@ -244,7 +225,4 @@
         )
 
     def sleep(self, seconds):
-        self._send_and_check(f"wait({seconds})")
-=======
-        pass
->>>>>>> a982e982
+        self._send_and_check(f"wait({seconds})")