--- conflicted
+++ resolved
@@ -1,14 +1,8 @@
-<<<<<<< HEAD
+import math
+
+from armctl.templates import Commands, Properties
 from armctl.templates import SerialController as Serial
 from armctl.templates import SocketController as Socket
-from armctl.templates import Commands
-from armctl.templates import Properties
-=======
-import math
-
-from armctl.templates import Commands, Properties
-from armctl.templates import SerialController as SCT
->>>>>>> 776d6362
 from armctl.utils import CommandCheck as cc
 from armctl.utils import units as uu
 
