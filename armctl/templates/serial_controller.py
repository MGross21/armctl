"""
This module provides a base class `SerialController` for implementing serial-based
robot controllers. It provides methods for connecting, disconnecting, sending
commands, and handling responses with enhanced debugging features.

"""

from __future__ import annotations

from .communication import Communication
<<<<<<< HEAD
from .logger import logger
import serial
import threading
import time
=======
>>>>>>> 776d6362


class SerialController(Communication):
    def __init__(self, port: str, baudrate: int = 115200):
        """
        Initialize the SerialController with support for separate send/receive ports.

        Parameters
        ----------
        port : str
            The serial port of the robot.
        baudrate : int
            The baud rate for the serial connection.
        """
        self.port = port
        self.baudrate = baudrate
        self._serial = None
        self._lock = threading.Lock()

    def __enter__(self):
        """Context manager for automatic connection management."""
        self.connect()
        return self

    def __exit__(self, _, __, ___):
        """Ensure disconnection when leaving the context."""
        self.disconnect()

    def connect(self):
        """Establishes the serial connection to the robot."""
        if self._serial and self._serial.is_open:
            return
        try:
            self._serial = serial.Serial(self.port, self.baudrate, timeout=5)
            logger.info(
                f"Connected to {self.__class__.__name__}({self.port}:{self.baudrate})"
            )
        except serial.SerialException:
            raise

    def disconnect(self):
        """Closes the serial connection to the robot."""
        if self._serial and self._serial.is_open:
            self._serial.close()
            logger.info(f"Disconnected from {self.__class__.__name__}")

    def send_command(self, command, timeout=5, **kwargs):
        """
        Send a command to the robot with an optional timeout.

        Parameters
        ----------
        command : str
            The command to send.
        timeout : float
            The timeout for the command in seconds.
        **kwargs : dict
            Additional arguments for the command.

        Returns
        -------
        str
            The response from the robot.
        """
        if not self._serial or not self._serial.is_open:
            raise ConnectionError(
                f"Robot is not connected. Call {self.connect.__name__} first."
            )
        with self._lock:
            try:
                logger.send(f"Sending command: {command}")
                self._serial.write((command + "\n").encode())
                self._serial.flush()
                start_time = time.time()
                response = b""
                while True:
                    if self._serial.in_waiting > 0:
                        response += self._serial.read(self._serial.in_waiting)
                        if response.endswith(b"\n"):
                            break
                    if (time.time() - start_time) > timeout:
                        raise TimeoutError("Command timed out.")
                    time.sleep(0.01)
                logger.receive(f"Received response: {response}")
                return response.decode(errors="ignore").strip()
            except serial.SerialException:
                raise<|MERGE_RESOLUTION|>--- conflicted
+++ resolved
@@ -8,13 +8,10 @@
 from __future__ import annotations
 
 from .communication import Communication
-<<<<<<< HEAD
 from .logger import logger
 import serial
 import threading
 import time
-=======
->>>>>>> 776d6362
 
 
 class SerialController(Communication):
