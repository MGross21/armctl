--- conflicted
+++ resolved
@@ -4,15 +4,6 @@
 
 A unified interface for controlling robotic arms from multiple manufacturers.
 
-<<<<<<< HEAD
-Supported Manufacturers and Robots:
-- Elephant Robotics: myCobot Pro600 (Ethernet)
-- Universal Robots: UR3, UR5, UR5e, UR10, UR16 (Ethernet)
-    - Grippers: OnRobot (Ethernet)
-- Vention (Ethernet)
-- Jaka Robotics: Jaka (Ethernet)
-=======
->>>>>>> a982e982
 """
 
 # from .dobot import Dobot
@@ -35,10 +26,7 @@
     "ElephantRobotics",
     "Pro600",
     "UniversalRobots",
-<<<<<<< HEAD
-=======
     "UR3",
->>>>>>> a982e982
     "UR5",
     "UR5e",
     "UR10",
