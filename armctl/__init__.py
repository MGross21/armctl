--- conflicted
+++ resolved
@@ -37,11 +37,7 @@
     "Logger",
 ]
 
-<<<<<<< HEAD
-__version__ = "0.3.1"
-=======
 __version__ = "0.3.2"
->>>>>>> 33a35463
 
 class Logger:
     """Global logger utility for armctl."""
