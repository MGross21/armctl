cff-version: 1.2.0
title: "armctl"
message: "If you use this software in your research, please cite it using the following reference."
authors:
  - family-names: "Gross"
    given-names: "Michael"
<<<<<<< HEAD
    email: "your@email.com"
version: "0.3.1"
=======
    email: "MGross21@users.noreply.github.com"
version: "0.3.2"
>>>>>>> 33a35463
date-released: "2025-03-09"
license: "MIT"
url: "https://github.com/MGross21/armctl"
abstract: |
  armctl is a unified Python interface for controlling a variety of industrial and hobbyist robots from different manufacturers.<|MERGE_RESOLUTION|>--- conflicted
+++ resolved
@@ -4,13 +4,8 @@
 authors:
   - family-names: "Gross"
     given-names: "Michael"
-<<<<<<< HEAD
-    email: "your@email.com"
-version: "0.3.1"
-=======
     email: "MGross21@users.noreply.github.com"
 version: "0.3.2"
->>>>>>> 33a35463
 date-released: "2025-03-09"
 license: "MIT"
 url: "https://github.com/MGross21/armctl"
