<<<<<<< HEAD
**/__pycache__/
*notes*
=======
# Caching
__pycache__/
.*_cache/
>>>>>>> e36287b2

# Python Package Management
*egg-info/
*venv/

# Internal Usage
local/
*notes*

# IDE and Editor Configurations
.idea/
.vscode/

# Builds
dist/

# IDE and Editor files
.idea/
.vscode/<|MERGE_RESOLUTION|>--- conflicted
+++ resolved
@@ -1,11 +1,6 @@
-<<<<<<< HEAD
-**/__pycache__/
-*notes*
-=======
 # Caching
-__pycache__/
+**/__pycache__
 .*_cache/
->>>>>>> e36287b2
 
 # Python Package Management
 *egg-info/
